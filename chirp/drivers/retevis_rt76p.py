--- conflicted
+++ resolved
@@ -798,11 +798,6 @@
 
         # Menu 34: ANI ID (display only)
         _codeobj = self._memobj.dtmf.code
-<<<<<<< HEAD
-        print("_codeobj")
-        print(_codeobj)
-=======
->>>>>>> 74804a49
         _code = "".join([dtmfchars[x] for x in _codeobj if int(x) < 0x1F])
         val = RadioSettingValueString(0, 6, _code, False)
         val.set_charset(dtmfchars)
