--- conflicted
+++ resolved
@@ -71,11 +71,7 @@
                 extra_name = self._name.split("_", 1)[1]
                 LOG.debug('Setting extra %s=%r' % (extra_name, newval))
                 self._memory.extra[extra_name].value = newval
-<<<<<<< HEAD
             except settings.InternalError as e:
-=======
-            except settings.InternalError, e:
->>>>>>> ff7d46c1
                 self._errfn(self._name, str(e))
                 return str(e)
         else:
